use std::collections::BTreeMap;

use nalgebra as na;

use quicksilver::{
    geom::{Circle, Rectangle, Transform, Vector},
    graphics::{
        //blend::{BlendEquation, BlendFunction, BlendMode, BlendOperation, BlendFactor, BlendChannel, BlendInput},
        Color,
        Graphics,
    },
};

use comn::{
    game::run::{BULLET_RADIUS, FOOD_MAX_LIFETIME, FOOD_SIZE, TURRET_RADIUS},
    geom,
    util::join,
};

use crate::view::Resources;

pub fn color_enemy() -> Color {
    Color::from_hex("E13700")
}

pub fn color_food() -> Color {
    Color::from_hex("FFC100")
}

pub fn color_wall() -> Color {
    Color::from_hex("0A0903")
}

pub fn interp_entities<'a>(
    state: &'a comn::Game,
    next_entities: &'a BTreeMap<comn::EntityId, (comn::GameTime, comn::Entity)>,
    time: comn::GameTime,
) -> impl Iterator<Item = comn::Entity> + 'a {
    join::full_join(state.entities.iter(), next_entities.iter()).filter_map(
        move |item| match item {
            join::Item::Left(_, entity) => Some(entity.clone()),
            join::Item::Right(_, _) => None,
            join::Item::Both(_, entity, (next_time, next_entity)) => {
                let tau = (time - state.game_time()) / (next_time - state.game_time());
                Some(entity.interp(next_entity, tau))
            }
        },
    )
}

pub fn interp_entity(
    state: &comn::Game,
    next_entities: &BTreeMap<comn::EntityId, (comn::GameTime, comn::Entity)>,
    time: comn::GameTime,
    entity_id: comn::EntityId,
) -> Option<comn::Entity> {
    match (
        state.entities.get(&entity_id),
        next_entities.get(&entity_id),
    ) {
        (Some(entity), None) => Some(entity.clone()),
        (Some(entity), Some((next_time, next_entity))) => {
            let tau = (time - state.game_time()) / (next_time - state.game_time());
            Some(entity.interp(next_entity, tau))
        }
        (None, _) => None,
    }
}

pub fn render_game(
    gfx: &mut Graphics,
    resources: &mut Resources,
    state: &comn::Game,
    next_entities: &BTreeMap<comn::EntityId, (comn::GameTime, comn::Entity)>,
    time: comn::GameTime,
    my_player_id: comn::PlayerId,
    camera_transform: Transform,
) -> quicksilver::Result<()> {
    {
        gfx.set_transform(camera_transform);
        let map_size: mint::Vector2<f32> = state.settings.map.size.into();
        let map_rect = Rectangle::new(Vector::new(0.0, 0.0), map_size.into());
        //gfx.fill_rect(&map_rect, Color::from_rgba(204, 255, 204, 1.0));
        //gfx.fill_rect(&map_rect, Color::WHITE);
        /*gfx.draw_subimage(
            &resources.ground,
            map_rect,
            Rectangle::new(
                Vector::new(0.0, 0.0),
                Vector::new(map_size.x * 8.0, map_size.y * 8.0),
            ),
        );*/

        gfx.stroke_rect(&map_rect, Color::BLACK);
    }

    {
        /*gfx.set_blend_mode(Some(BlendMode {
            equation: BlendEquation::Same(BlendOperation::Add),
            function: BlendFunction::Same {
                source: BlendFactor::Color {
                    input: BlendInput::Source,
                    channel: BlendChannel::Alpha,
                    is_inverse: false,
                },
                destination: BlendFactor::Color {
                    input: BlendInput::Source,
                    channel: BlendChannel::Alpha,
                    is_inverse: true,
                },
            },
            ..BlendMode::default()
        }));*/

        /*for (_, entity) in state.entities.iter() {
            match entity {
                comn::Entity::Turret(turret) => {
                    let origin: mint::Vector2<f32> = turret.pos.coords.into();

                    if let Some(target) = turret.target.and_then(|id| state.entities.get(&id)) {
                        let target_pos: mint::Vector2<f32> = target.pos(time).coords.into();
                        gfx.stroke_path(&[origin.into(), target_pos.into()], Color::from_rgba(255, 0, 0, 1.0));
                    }
                }
                _ => (),
            }
        }*/

        //gfx.set_blend_mode(Some(Default::default()));
    }

    // Lower layer
    for entity in interp_entities(state, next_entities, time) {
        match entity {
            comn::Entity::FoodSpawn(spawn) => {
                let origin: mint::Vector2<f32> = spawn.pos.coords.into();
                let circle = Circle::new(origin.into(), FOOD_SIZE * 0.5);
                gfx.set_transform(camera_transform);
                gfx.stroke_circle(&circle, Color::BLACK);
            }
            _ => (),
        }
    }

    for entity in interp_entities(state, next_entities, time) {
        match entity {
            comn::Entity::FoodSpawn(spawn) => {
                let transform = rect_to_transform(&spawn.rect(time));

                if spawn.has_food {
                    let rect = Rectangle::new(Vector::new(-0.5, -0.5), Vector::new(1.0, 1.0));
                    gfx.set_transform(transform.then(camera_transform));
                    gfx.fill_rect(&rect, color_food());
                    gfx.stroke_rect(&rect, Color::BLACK);
                }
            }
            comn::Entity::Food(food) => {
                let transform = rect_to_transform(&food.rect(time));

                let rect = Rectangle::new(Vector::new(-0.5, -0.5), Vector::new(1.0, 1.0));
                gfx.set_transform(transform.then(camera_transform));

                let alpha = pareen::constant(1.0)
                    .seq_ease_out(
                        0.9,
                        pareen::easer::functions::Sine,
                        0.1,
                        pareen::constant(0.0),
                    )
                    .squeeze(food.start_time..=food.start_time + FOOD_MAX_LIFETIME)
                    .eval(time);
                gfx.fill_rect(
                    &rect,
                    Color {
                        a: alpha,
                        ..color_food()
                    },
                );
                gfx.stroke_rect(
                    &rect,
                    Color {
<<<<<<< HEAD
                        r: 1.0,
                        g: 1.0,
                        b: 1.0,
=======
                        r: 0.0,
                        g: 0.0,
                        b: 0.0,
>>>>>>> 1785bac5
                        a: alpha,
                    },
                );
            }
            _ => (),
        }
    }

    // Main layer
    for entity in interp_entities(state, next_entities, time) {
        match entity {
            comn::Entity::Player(player) => {
                render_player(
                    gfx,
                    resources,
                    state,
                    next_entities,
                    time,
                    my_player_id,
                    camera_transform,
                    &player.to_view(),
                )?;
            }
            comn::Entity::PlayerView(player) => {
                render_player(
                    gfx,
                    resources,
                    state,
                    next_entities,
                    time,
                    my_player_id,
                    camera_transform,
                    &player,
                )?;
            }
            comn::Entity::DangerGuy(danger_guy) => {
                let origin: mint::Vector2<f32> =
                    (danger_guy.pos(time) - danger_guy.size / 2.0).coords.into();
                let size: mint::Vector2<f32> = danger_guy.size.into();
                let rect = Rectangle::new(Vector::new(-0.5, -0.5), Vector::new(1.0, 1.0));
                let transform = if danger_guy.end_pos.y != danger_guy.start_pos.y {
                    Transform::rotate(90.0)
                } else {
                    Transform::IDENTITY
                }
                .then(Transform::translate(Vector::new(0.5, 0.5)))
                .then(Transform::scale(size.into()))
                .then(Transform::translate(origin.into()))
                .then(camera_transform);
                gfx.set_transform(transform);

                // We need to play the frames backwards depending on the
                // initial orientation of the danger guy.
                let is_positive_first = (danger_guy.end_pos - danger_guy.start_pos)
                    .dot(&comn::Vector::new(1.0, 1.0))
                    > 0.0;
                let walk_frames = |fps: f32| {
                    let anim = || pareen::cycle(7, fps);

                    pareen::cond(is_positive_first, anim(), anim().backwards(0.0))
                };

                let fps_0 = danger_guy.speed.0 / 12.0;
                let fps_1 = danger_guy.speed.1 / 12.0;
                let frame = pareen::seq_with_dur!(
                    pareen::constant(0).dur(danger_guy.wait_time.0),
                    walk_frames(fps_0).dur(danger_guy.walk_time().0),
                    pareen::constant(0).dur(danger_guy.wait_time.1),
                    walk_frames(fps_1)
                        .backwards(0.0)
                        .dur(danger_guy.walk_time().1),
                )
                .repeat()
                .eval(time);

                let sub_rect = Rectangle::new(
                    Vector::new(16.0 * frame as f32, 0.0),
                    Vector::new(16.0, 16.0),
                );
                gfx.draw_subimage(&resources.danger_guy, sub_rect, rect);

                /*let color = if danger_guy.is_hot {
                    color_enemy()
                } else {
                    Color::CYAN
                };

                gfx.fill_rect(&rect, color);*/
                //gfx.stroke_rect(&rect, Color::BLACK);
            }
            comn::Entity::Bullet(bullet) => {
                let origin: mint::Vector2<f32> = bullet.pos(time).coords.into();
                let circle = Circle::new(origin.into(), BULLET_RADIUS);
                let color = if bullet.owner == Some(my_player_id) {
                    Color::ORANGE
                } else {
                    color_enemy()
                };
                gfx.set_transform(camera_transform);
                gfx.fill_circle(&circle, color);
                gfx.stroke_circle(&circle, Color::BLACK);
            }
            comn::Entity::Turret(turret) => {
                let origin: mint::Vector2<f32> = turret.pos.coords.into();
                let color = if turret.target.is_some() {
                    color_enemy()
                } else {
                    Color::from_rgba(150, 150, 150, 1.0)
                };
                let circle = Circle::new(origin.into(), TURRET_RADIUS);
                gfx.set_transform(camera_transform);
                gfx.fill_circle(&circle, color);
                gfx.stroke_circle(&circle, Color::BLACK);

                let angle = turret.angle;

                gfx.set_transform(
                    Transform::rotate(angle.to_degrees())
                        .then(Transform::translate(origin.into()))
                        .then(camera_transform),
                );

                let rect = Rectangle::new(Vector::new(0.0, -5.0), Vector::new(40.0, 10.0));

                gfx.fill_rect(&rect, Color::BLACK);
            }
            comn::Entity::Wall(wall) => {
                let transform = rect_to_transform(&wall.rect.to_rect());
                let rect = Rectangle::new(Vector::new(-0.5, -0.5), Vector::new(1.0, 1.0));
                gfx.set_transform(transform.then(camera_transform));
                gfx.fill_rect(&rect, Color::from_hex("373145"));
                //gfx.fill_rect(&rect, color_wall());
                gfx.stroke_rect(&rect, Color::BLACK);
            }
            comn::Entity::FoodSpawn(_) => (),
            comn::Entity::Food(_) => (),
        }
    }

    gfx.set_transform(Transform::IDENTITY);

    Ok(())
}

// 0a0903,ffc100,e13700,072ac8,7ae582

fn render_player(
    gfx: &mut Graphics,
    resources: &mut Resources,
    state: &comn::Game,
    next_entities: &BTreeMap<comn::EntityId, (comn::GameTime, comn::Entity)>,
    time: comn::GameTime,
    my_player_id: comn::PlayerId,
    camera_transform: Transform,
    player: &comn::PlayerView,
) -> quicksilver::Result<()> {
    let pos: mint::Vector2<f32> = player.pos.coords.into();
    let transform = rect_to_transform(&player.rect());
    let rect = Rectangle::new(Vector::new(-0.5, -0.5), Vector::new(1.0, 1.0));

    gfx.set_transform(Transform::rotate(90.0).then(transform.then(camera_transform)));

    let row = if player.owner == my_player_id {
        0.0
    } else if state.catcher == Some(player.owner) {
        1.0
    } else {
        2.0
    };
    let column = player.anim_frame as f32;

    let sub_rect = Rectangle::new(
        Vector::new(16.0 * column, 16.0 * row),
        Vector::new(16.0, 16.0),
    );
    gfx.draw_subimage(&resources.player, sub_rect, rect);

    gfx.set_transform(camera_transform);

    if let Some(hook) = player.hook.as_ref() {
        render_hook(gfx, state, next_entities, time, player.pos, hook)?;
    }

    /*resources
    .font
    .draw(gfx, &player.owner.0.to_string(), Color::WHITE, pos.into())?;*/

    Ok(())
}

fn render_hook(
    gfx: &mut Graphics,
    state: &comn::Game,
    next_entities: &BTreeMap<comn::EntityId, (comn::GameTime, comn::Entity)>,
    time: comn::GameTime,
    pos: comn::Point,
    hook: &comn::Hook,
) -> quicksilver::Result<()> {
    let (hook_pos, dead) = match hook {
        comn::Hook::Shooting {
            pos: hook_pos,
            vel: _,
            time_left: _,
        } => (*hook_pos, false),
        comn::Hook::Attached { target, offset } => {
            let hook_pos = interp_entity(state, next_entities, time, *target)
                .map_or(pos, |interp_target| interp_target.pos(time) + offset);
            (hook_pos, false)
        }
        comn::Hook::Contracting { pos: hook_pos } => (*hook_pos, true),
    };

    let a: mint::Vector2<f32> = pos.coords.into();
    let b: mint::Vector2<f32> = hook_pos.coords.into();
    if !dead {
        gfx.stroke_path(&[a.into(), b.into()], Color::from_rgba(100, 100, 100, 1.0));
        gfx.fill_circle(
            &Circle::new(b.into(), 12.0),
            Color::from_rgba(50, 200, 50, 1.0),
        );
    } else {
        gfx.stroke_path(&[a.into(), b.into()], Color::from_rgba(100, 100, 100, 1.0));
        gfx.stroke_circle(
            &Circle::new(b.into(), 7.0),
            Color::from_rgba(100, 100, 100, 1.0),
        );
    }

    Ok(())
}

fn rect_to_transform(rect: &geom::Rect) -> Transform {
    let m_column: mint::ColumnMatrix3<f32> = na::Matrix3::new(
        rect.x_edge.x,
        rect.y_edge.x,
        rect.center.x,
        rect.x_edge.y,
        rect.y_edge.y,
        rect.center.y,
        0.0,
        0.0,
        1.0,
    )
    .into();
    let m_row: mint::RowMatrix3<f32> = m_column.into();

    m_row.into()
}<|MERGE_RESOLUTION|>--- conflicted
+++ resolved
@@ -179,15 +179,9 @@
                 gfx.stroke_rect(
                     &rect,
                     Color {
-<<<<<<< HEAD
-                        r: 1.0,
-                        g: 1.0,
-                        b: 1.0,
-=======
                         r: 0.0,
                         g: 0.0,
                         b: 0.0,
->>>>>>> 1785bac5
                         a: alpha,
                     },
                 );
