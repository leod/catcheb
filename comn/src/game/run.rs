use std::collections::{BTreeMap, BTreeSet};

use crate::entities::Bullet;
use crate::{
    geom::{self, AaRect},
    DeathReason, Entity, EntityId, Event, Game, GameError, GameResult, GameTime, Input,
    PlayerEntity, PlayerId, Vector,
};

pub const PLAYER_MOVE_SPEED: f32 = 250.0;
pub const PLAYER_SIT_W: f32 = 40.0;
pub const PLAYER_SIT_L: f32 = 40.0;
pub const PLAYER_MOVE_W: f32 = 56.6;
pub const PLAYER_MOVE_L: f32 = 28.2;
pub const PLAYER_SHOOT_PERIOD: GameTime = 0.3;
pub const PLAYER_TRANSITION_SPEED: f32 = 4.0;
pub const PLAYER_ACCEL_FACTOR: f32 = 9.0;
pub const PLAYER_DASH_DURATION: GameTime = 1.5;

pub const BULLET_MOVE_SPEED: f32 = 300.0;
pub const BULLET_RADIUS: f32 = 8.0;
pub const MAGAZINE_SIZE: u32 = 15;
pub const RELOAD_DURATION: GameTime = 2.0;

pub const TURRET_RADIUS: f32 = 30.0;
pub const TURRET_RANGE: f32 = 400.0;
pub const TURRET_SHOOT_PERIOD: GameTime = 1.3;
pub const TURRET_SHOOT_ANGLE: f32 = 0.3;
pub const TURRET_MAX_TURN_SPEED: f32 = 2.0;

#[derive(Clone, Debug, Default)]
pub struct RunContext {
    pub events: Vec<Event>,
    pub new_entities: Vec<Entity>,
    pub removed_entities: BTreeSet<EntityId>,
    pub killed_players: BTreeMap<PlayerId, DeathReason>,
}

impl Game {
    pub fn run_tick(&mut self, context: &mut RunContext) -> GameResult<()> {
        let time = self.current_game_time();

        // TODO: clone
        let entities = self.entities.clone();

        for (entity_id, entity) in self.entities.iter_mut() {
            match entity {
                Entity::Bullet(bullet) => {
                    if !self.settings.aa_rect().contains_point(bullet.pos(time)) {
                        context.removed_entities.insert(*entity_id);
                        continue;
                    }

                    for (entity_id_b, entity_b) in entities.iter() {
                        if *entity_id == *entity_id_b {
                            continue;
                        }

                        match entity_b {
                            Entity::DangerGuy(danger_guy) => {
                                if danger_guy.aa_rect(time).contains_point(bullet.pos(time)) {
                                    context.removed_entities.insert(*entity_id);
                                }
                            }
                            Entity::Turret(turret) if bullet.owner.is_some() => {
                                if (bullet.pos(time) - turret.pos).norm()
                                    < TURRET_RADIUS + BULLET_RADIUS
                                {
                                    context.removed_entities.insert(*entity_id);
                                }
                            }
                            _ => (),
                        }
                    }
                }
                Entity::Turret(turret) => {
                    turret.target = entities
                        .iter()
                        .filter(|(other_id, _)| **other_id != *entity_id)
                        .filter_map(|(other_id, other_entity)| {
                            other_entity
                                .player()
                                .ok()
                                .map(|player| (other_id, (turret.pos - player.pos).norm()))
                        })
                        .filter(|(_, dist)| *dist <= TURRET_RANGE)
                        .min_by(|(_, dist1), (_, dist2)| dist1.partial_cmp(dist2).unwrap())
                        .map(|(other_id, _)| *other_id);

                    if let Some(target) = turret.target {
                        let target_pos = entities[&target].pos(time);
                        let target_angle = turret.angle_to_pos(target_pos);
                        let angle_dist = ((target_angle - turret.angle).sin())
                            .atan2((target_angle - turret.angle).cos());
                        turret.angle += angle_dist * 0.1;
                        //.min(TURRET_MAX_TURN_SPEED * tick_period)
                        //.max(TURRET_MAX_TURN_SPEED * tick_period);

                        if time >= turret.next_shot_time && angle_dist.abs() < TURRET_SHOOT_ANGLE {
                            turret.next_shot_time = time + TURRET_SHOOT_PERIOD;

                            let delta = Vector::new(turret.angle.cos(), turret.angle.sin());

                            context.new_entities.push(Entity::Bullet(Bullet {
                                owner: None,
                                start_time: time,
                                start_pos: turret.pos + 12.0 * delta,
                                vel: delta * BULLET_MOVE_SPEED,
                            }));
                        }
                    }
                }
                _ => (),
            }
        }

        Ok(())
    }

    pub fn run_player_input(
        &mut self,
        player_id: PlayerId,
        input: &Input,
        input_state: Option<&Game>,
        context: &mut RunContext,
    ) -> GameResult<()> {
        let dt = self.settings.tick_period();
        let time = self.current_game_time();
        let input_time = input_state
            .map(|input_state| input_state.current_game_time())
            .unwrap_or(time);
        let map_size = self.settings.size;

        if let Some((_entity_id, ent)) = self.get_player_entity_mut(player_id) {
            let mut delta = Vector::new(0.0, 0.0);

            if input.move_left {
                delta.x -= 1.0;
            }
            if input.move_right {
                delta.x += 1.0;
            }
            if input.move_up {
                delta.y -= 1.0;
            }
            if input.move_down {
                delta.y += 1.0;
            }

<<<<<<< HEAD
            let delta = if delta.norm() > 0.0 {
                delta.normalize()
            } else {
                Vector::zeros()
            };

            ent.vel += (delta * PLAYER_MOVE_SPEED - ent.vel) * PLAYER_ACCEL_FACTOR;
            ent.pos += ent.vel * delta_s;
=======
            ent.vel = geom::smooth_to_target_vector(
                PLAYER_ACCEL_FACTOR,
                ent.vel,
                delta * PLAYER_MOVE_SPEED,
                dt,
            );
            ent.pos += ent.vel * dt;
>>>>>>> 02f5f4fc

            if delta.norm() > 0.0 {
                ent.angle = Some(delta.y.atan2(delta.x));
            } else {
                ent.angle = None;
            }

            ent.pos.x = ent
                .pos
                .x
                .min(map_size.x - PLAYER_SIT_W / 2.0)
                .max(PLAYER_SIT_W / 2.0);
            ent.pos.y = ent
                .pos
                .y
                .min(map_size.y - PLAYER_SIT_W / 2.0)
                .max(PLAYER_SIT_W / 2.0);

            /*if input_time >= ent.next_shot_time {
                if ent.shots_left == 0 {
                    ent.shots_left = MAGAZINE_SIZE;
                }

                if delta.norm() > 0.0 && input.use_item {
                    context.new_entities.push(Entity::Bullet(Bullet {
                        owner: Some(player_id),
                        start_time: input_time,
                        start_pos: ent.pos,
                        vel: delta.normalize() * BULLET_MOVE_SPEED,
                    }));

                    ent.shots_left -= 1;

                    if ent.shots_left == 0 {
                        ent.next_shot_time = input_time + RELOAD_DURATION;
                    } else {
                        ent.next_shot_time = input_time + PLAYER_SHOOT_PERIOD;
                    }
                }
            }*/

            let pos = ent.pos;
            let input_state = input_state.unwrap_or(self);

            for (entity_id, entity) in input_state.entities.iter() {
                match entity {
                    Entity::DangerGuy(danger_guy) => {
                        // TODO: Player geometry
                        if danger_guy.aa_rect(input_time).contains_point(pos) {
                            context
                                .killed_players
                                .insert(player_id, DeathReason::TouchedTheDanger);
                        }
                    }
                    Entity::Bullet(bullet) if bullet.owner != Some(player_id) => {
                        // TODO: Player geometry
                        let aa_rect =
                            AaRect::new_center(pos, Vector::new(PLAYER_SIT_W, PLAYER_SIT_L));

                        if aa_rect.contains_point(bullet.pos(input_time)) {
                            context.removed_entities.insert(*entity_id);
                            context
                                .killed_players
                                .insert(player_id, DeathReason::ShotBy(bullet.owner));
                        }
                    }
                    _ => (),
                }
            }
        }

        Ok(())
    }

    pub fn get_entity(&mut self, entity_id: EntityId) -> GameResult<&Entity> {
        self.entities
            .get(&entity_id)
            .ok_or_else(|| GameError::InvalidEntityId(entity_id))
    }

    pub fn get_player_entity(&self, player_id: PlayerId) -> Option<(EntityId, &PlayerEntity)> {
        self.entities
            .iter()
            .filter_map(|(&id, e)| {
                if let Entity::Player(ref e) = e {
                    if e.owner == player_id {
                        Some((id, e))
                    } else {
                        None
                    }
                } else {
                    None
                }
            })
            .next()
    }

    pub fn get_player_entity_mut(
        &mut self,
        player_id: PlayerId,
    ) -> Option<(EntityId, &mut PlayerEntity)> {
        self.entities
            .iter_mut()
            .filter_map(|(&id, e)| {
                if let Entity::Player(ref mut e) = e {
                    if e.owner == player_id {
                        Some((id, e))
                    } else {
                        None
                    }
                } else {
                    None
                }
            })
            .next()
    }
}<|MERGE_RESOLUTION|>--- conflicted
+++ resolved
@@ -147,24 +147,13 @@
                 delta.y += 1.0;
             }
 
-<<<<<<< HEAD
-            let delta = if delta.norm() > 0.0 {
-                delta.normalize()
-            } else {
-                Vector::zeros()
-            };
-
-            ent.vel += (delta * PLAYER_MOVE_SPEED - ent.vel) * PLAYER_ACCEL_FACTOR;
-            ent.pos += ent.vel * delta_s;
-=======
             ent.vel = geom::smooth_to_target_vector(
                 PLAYER_ACCEL_FACTOR,
                 ent.vel,
-                delta * PLAYER_MOVE_SPEED,
+                delta.normalize() * PLAYER_MOVE_SPEED,
                 dt,
             );
             ent.pos += ent.vel * dt;
->>>>>>> 02f5f4fc
 
             if delta.norm() > 0.0 {
                 ent.angle = Some(delta.y.atan2(delta.x));
